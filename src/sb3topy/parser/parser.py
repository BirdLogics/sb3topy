--- conflicted
+++ resolved
@@ -155,14 +155,9 @@
             # logging.debug("Parsing block '%s' with opcode '%s'",
             #               blockid, block['opcode'])
 
-<<<<<<< HEAD
-            # Get the block's conversion map
-            # Also sets the target's procedure if necessary
-=======
             # Get the conversion map
             # May "mutate" the block to add custom arguments
             # May set target.prototype
->>>>>>> d7b95ed6
             blockmap = specmap.get_blockmap(block, self.target)
 
             # Get fields
